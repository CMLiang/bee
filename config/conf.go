// Copyright 2013 bee authors
//
// Licensed under the Apache License, Version 2.0 (the "License"): you may
// not use this file except in compliance with the License. You may obtain
// a copy of the License at
//
//     http://www.apache.org/licenses/LICENSE-2.0
//
// Unless required by applicable law or agreed to in writing, software
// distributed under the License is distributed on an "AS IS" BASIS, WITHOUT
// WARRANTIES OR CONDITIONS OF ANY KIND, either express or implied. See the
// License for the specific language governing permissions and limitations
// under the License.
package config

import (
	"encoding/json"
	"io/ioutil"
	"os"

	"path/filepath"

	beeLogger "github.com/beego/bee/logger"
	"gopkg.in/yaml.v2"
)

const confVer = 0

var Conf = struct {
	Version            int
	Gopm               gopm
	GoInstall          bool      `json:"go_install" yaml:"go_install"` // Indicates whether execute "go install" before "go build".
	DirStruct          dirStruct `json:"dir_structure" yaml:"dir_structure"`
	CmdArgs            []string  `json:"cmd_args" yaml:"cmd_args"`
	Envs               []string
	Bale               bale
	Database           database
	EnableReload       bool `json:"enable_reload" yaml:"enable_reload"`
	EnableNotification bool `json:"enable_notification" yaml:"enable_notification"`
}{
	GoInstall: true,
	DirStruct: dirStruct{
		Others: []string{},
	},
	CmdArgs: []string{},
	Envs:    []string{},
	Bale: bale{
		Dirs:   []string{},
		IngExt: []string{},
	},
	Database: database{
		Driver: "mysql",
	},
	EnableNotification: true,
}

// gopm support
type gopm struct {
	Enable  bool
	Install bool
}
<<<<<<< HEAD

// dirStruct describes the application's directory structure
type dirStruct struct {
	WatchAll    bool `json:"watch_all" yaml:"watch_all"`
	Controllers string
	Models      string
	Others      []string // Other directories
=======
`
var Conf struct {
	Version int
	// gopm support
	Gopm struct {
		Enable  bool
		Install bool
	}
	// Indicates whether execute "go install" before "go build".
	GoInstall bool     `json:"go_install" yaml:"go_install"`
	WatchExt  []string `json:"watch_ext" yaml:"watch_ext"`
	DirStruct struct {
		WatchAll    bool `json:"watch_all" yaml:"watch_all"`
		Controllers string
		Models      string
		Others      []string // Other directories.
	} `json:"dir_structure" yaml:"dir_structure"`
	CmdArgs []string `json:"cmd_args" yaml:"cmd_args"`
	Envs    []string
	Bale    struct {
		Import string
		Dirs   []string
		IngExt []string `json:"ignore_ext" yaml:"ignore_ext"`
	}
	Database struct {
		Driver string
		Conn   string
	}
	EnableReload       bool              `json:"enable_reload" yaml:"enable_reload"`
	EnableNotification bool              `json:"enable_notification" yaml:"enable_notification"`
	Scripts            map[string]string `json:"scripts" yaml:"scripts"`
>>>>>>> fd4772fe
}

// bale
type bale struct {
	Import string
	Dirs   []string
	IngExt []string `json:"ignore_ext" yaml:"ignore_ext"`
}

// database holds the database connection information
type database struct {
	Driver string
	Conn   string
}

// LoadConfig loads the bee tool configuration.
// It looks for Beefile or bee.json in the current path,
// and falls back to default configuration in case not found.
func LoadConfig() {
	currentPath, err := os.Getwd()
	if err != nil {
		beeLogger.Log.Error(err.Error())
	}

	dir, err := os.Open(currentPath)
	if err != nil {
		beeLogger.Log.Error(err.Error())
	}
	defer dir.Close()

	files, err := dir.Readdir(-1)
	if err != nil {
		beeLogger.Log.Error(err.Error())
	}

	for _, file := range files {
		switch file.Name() {
		case "bee.json":
			{
				beeLogger.Log.Info("Loading configuration from 'bee.json'...")
				err = parseJSON(filepath.Join(currentPath, file.Name()), &Conf)
				if err != nil {
					beeLogger.Log.Errorf("Failed to parse JSON file: %s", err)
				}
				break
			}
		case "Beefile":
			{
				beeLogger.Log.Info("Loading configuration from 'Beefile'...")
				err = parseYAML(filepath.Join(currentPath, file.Name()), &Conf)
				if err != nil {
					beeLogger.Log.Errorf("Failed to parse YAML file: %s", err)
				}
				break
			}
		}
	}

	// Check format version
	if Conf.Version != confVer {
		beeLogger.Log.Warn("Your configuration file is outdated. Please do consider updating it.")
		beeLogger.Log.Hint("Check the latest version of bee's configuration file.")
	}

	// Set variables
	if len(Conf.DirStruct.Controllers) == 0 {
		Conf.DirStruct.Controllers = "controllers"
	}

	if len(Conf.DirStruct.Models) == 0 {
		Conf.DirStruct.Models = "models"
	}
}

func parseJSON(path string, v interface{}) error {
	var (
		data []byte
		err  error
	)
	data, err = ioutil.ReadFile(path)
	if err != nil {
		return err
	}
	err = json.Unmarshal(data, v)
	return err
}

func parseYAML(path string, v interface{}) error {
	var (
		data []byte
		err  error
	)
	data, err = ioutil.ReadFile(path)
	if err != nil {
		return err
	}
	err = yaml.Unmarshal(data, v)
	return err
}<|MERGE_RESOLUTION|>--- conflicted
+++ resolved
@@ -35,8 +35,9 @@
 	Envs               []string
 	Bale               bale
 	Database           database
-	EnableReload       bool `json:"enable_reload" yaml:"enable_reload"`
-	EnableNotification bool `json:"enable_notification" yaml:"enable_notification"`
+	EnableReload       bool              `json:"enable_reload" yaml:"enable_reload"`
+	EnableNotification bool              `json:"enable_notification" yaml:"enable_notification"`
+	Scripts            map[string]string `json:"scripts" yaml:"scripts"`
 }{
 	GoInstall: true,
 	DirStruct: dirStruct{
@@ -52,6 +53,7 @@
 		Driver: "mysql",
 	},
 	EnableNotification: true,
+	Scripts:            map[string]string{},
 }
 
 // gopm support
@@ -59,7 +61,6 @@
 	Enable  bool
 	Install bool
 }
-<<<<<<< HEAD
 
 // dirStruct describes the application's directory structure
 type dirStruct struct {
@@ -67,39 +68,6 @@
 	Controllers string
 	Models      string
 	Others      []string // Other directories
-=======
-`
-var Conf struct {
-	Version int
-	// gopm support
-	Gopm struct {
-		Enable  bool
-		Install bool
-	}
-	// Indicates whether execute "go install" before "go build".
-	GoInstall bool     `json:"go_install" yaml:"go_install"`
-	WatchExt  []string `json:"watch_ext" yaml:"watch_ext"`
-	DirStruct struct {
-		WatchAll    bool `json:"watch_all" yaml:"watch_all"`
-		Controllers string
-		Models      string
-		Others      []string // Other directories.
-	} `json:"dir_structure" yaml:"dir_structure"`
-	CmdArgs []string `json:"cmd_args" yaml:"cmd_args"`
-	Envs    []string
-	Bale    struct {
-		Import string
-		Dirs   []string
-		IngExt []string `json:"ignore_ext" yaml:"ignore_ext"`
-	}
-	Database struct {
-		Driver string
-		Conn   string
-	}
-	EnableReload       bool              `json:"enable_reload" yaml:"enable_reload"`
-	EnableNotification bool              `json:"enable_notification" yaml:"enable_notification"`
-	Scripts            map[string]string `json:"scripts" yaml:"scripts"`
->>>>>>> fd4772fe
 }
 
 // bale
